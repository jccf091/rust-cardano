--- conflicted
+++ resolved
@@ -27,12 +27,7 @@
     return function (msg) {
         try {
             var string_buffer = utf8Encoder.encode(msg);
-<<<<<<< HEAD
-            console.log(string_buffer);
             return window.CardanoCrypto.HdWallet.sign (xprv, string_buffer);
-=======
-            return window.Module.HdWallet.sign (xprv, string_buffer);
->>>>>>> dbaf287a
             return s;
         } catch (e) {
             console.error("error in signImpl: ", e);
@@ -57,7 +52,7 @@
         var pass_buffer = utf8Encoder.encode(pass);
         var iv = randomBytes(4);
         try {
-            return window.Module.PaperWallet.scramble (iv, pass_buffer, entropy);
+            return window.CardanoCrypto.PaperWallet.scramble (iv, pass_buffer, entropy);
         } catch (e) {
             console.error(e);
             return null;
