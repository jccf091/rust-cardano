use std::collections::{BTreeMap};
use std::io::Read;
use serde_json;
use cardano::{config, fee, block, coin, redeem, address};
use base64;
<<<<<<< HEAD
use std::str::FromStr;
=======
use std::time::{Duration, SystemTime};
>>>>>>> da2462c7

use genesisdata::raw;

pub fn parse_genesis_data<R: Read>(json: R) -> config::GenesisData { // FIXME: use Result

    let data_value: serde_json::Value = serde_json::from_reader(json).unwrap();
    let genesis_prev = block::HeaderHash::new(data_value.to_string().as_bytes());
    let data: raw::GenesisData = serde_json::from_value(data_value.clone()).unwrap();

    let parse_fee_constant = |s: &str| {
        let n = s.parse::<u64>().unwrap();
        assert!(n % 1000000 == 0);
        fee::Milli(n / 1000000)
    };

    let mut avvm_distr = BTreeMap::new();
    for (avvm, balance) in &data.avvmDistr {
        avvm_distr.insert(
            redeem::PublicKey::from_slice(
                &base64::decode_config(avvm, base64::URL_SAFE).unwrap()).unwrap(),
            coin::Coin::new(balance.parse::<u64>().unwrap()).unwrap());
    }

<<<<<<< HEAD
    let mut non_avvm_balances = BTreeMap::new();
    for (address, balance) in &data.nonAvvmBalances {
        non_avvm_balances.insert(
            address::ExtendedAddr::from_str(address).unwrap().into(),
            coin::Coin::new(balance.parse::<u64>().unwrap()).unwrap());
    }
=======
    let slot_duration = {
        let v = data.blockVersionData.slotDuration.parse::<u64>().unwrap();
        Duration::from_millis(v)
    };
    let start_time = {
        let unix_displacement = Duration::from_secs(data.startTime);
        SystemTime::UNIX_EPOCH + unix_displacement
    };
>>>>>>> da2462c7

    config::GenesisData {
        genesis_prev,
        epoch_stability_depth: data.protocolConsts.k,
        protocol_magic: config::ProtocolMagic::from(data.protocolConsts.protocolMagic),
        fee_policy: fee::LinearFee::new(
            parse_fee_constant(&data.blockVersionData.txFeePolicy.summand),
            parse_fee_constant(&data.blockVersionData.txFeePolicy.multiplier)),
        avvm_distr,
<<<<<<< HEAD
        non_avvm_balances,
=======
        non_avvm_balances: BTreeMap::new(), // FIXME
        start_time,
        slot_duration,
>>>>>>> da2462c7
    }
}

pub fn canonicalize_json<R: Read>(json: R) -> String
{
    let data: serde_json::Value = serde_json::from_reader(json).unwrap();
    data.to_string()
}<|MERGE_RESOLUTION|>--- conflicted
+++ resolved
@@ -3,11 +3,8 @@
 use serde_json;
 use cardano::{config, fee, block, coin, redeem, address};
 use base64;
-<<<<<<< HEAD
+use std::time::{Duration, SystemTime};
 use std::str::FromStr;
-=======
-use std::time::{Duration, SystemTime};
->>>>>>> da2462c7
 
 use genesisdata::raw;
 
@@ -31,23 +28,22 @@
             coin::Coin::new(balance.parse::<u64>().unwrap()).unwrap());
     }
 
-<<<<<<< HEAD
+    let slot_duration = {
+        let v = data.blockVersionData.slotDuration.parse::<u64>().unwrap();
+        Duration::from_millis(v)
+    };
+
+    let start_time = {
+        let unix_displacement = Duration::from_secs(data.startTime);
+        SystemTime::UNIX_EPOCH + unix_displacement
+    };
+
     let mut non_avvm_balances = BTreeMap::new();
     for (address, balance) in &data.nonAvvmBalances {
         non_avvm_balances.insert(
             address::ExtendedAddr::from_str(address).unwrap().into(),
             coin::Coin::new(balance.parse::<u64>().unwrap()).unwrap());
     }
-=======
-    let slot_duration = {
-        let v = data.blockVersionData.slotDuration.parse::<u64>().unwrap();
-        Duration::from_millis(v)
-    };
-    let start_time = {
-        let unix_displacement = Duration::from_secs(data.startTime);
-        SystemTime::UNIX_EPOCH + unix_displacement
-    };
->>>>>>> da2462c7
 
     config::GenesisData {
         genesis_prev,
@@ -57,13 +53,9 @@
             parse_fee_constant(&data.blockVersionData.txFeePolicy.summand),
             parse_fee_constant(&data.blockVersionData.txFeePolicy.multiplier)),
         avvm_distr,
-<<<<<<< HEAD
         non_avvm_balances,
-=======
-        non_avvm_balances: BTreeMap::new(), // FIXME
         start_time,
         slot_duration,
->>>>>>> da2462c7
     }
 }
 
